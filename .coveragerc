[run]
omit =
    test/*
    */__init__.py
    env/*
<<<<<<< HEAD
    webapp/*
=======
    data_preparation/*
    datasets/*
    finetuning/*
>>>>>>> 10e6a65b
<|MERGE_RESOLUTION|>--- conflicted
+++ resolved
@@ -3,10 +3,7 @@
     test/*
     */__init__.py
     env/*
-<<<<<<< HEAD
     webapp/*
-=======
     data_preparation/*
     datasets/*
     finetuning/*
->>>>>>> 10e6a65b
