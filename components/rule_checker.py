--- conflicted
+++ resolved
@@ -53,19 +53,11 @@
             deterministic_algorithm_option_not_used.DeterministicAlgorithmOptionSmell(),
             empty_column_misinitialization.EmptyColumnMisinitializationSmell(),
             hyperparameters_not_explicitly_set.HyperparametersNotExplicitlySetSmell(),
-<<<<<<< HEAD
             in_place_apis_misused.InPlaceAPIsMisusedSmell(),
             memory_not_freed.MemoryNotFreedSmell(),
-            # merge_api_parameter_not_explicitly_set.MergeAPIParameterNotExplicitlySetSmell(),
+            merge_api_parameter_not_explicitly_set.MergeAPIParameterNotExplicitlySetSmell(),
             nan_equivalence_comparison_misused.NanEquivalenceComparisonMisusedSmell(),
             unnecessary_iteration.UnnecessaryIterationSmell(),
-=======
-            # in_place_apis_misused.InPlaceAPIsMisusedSmell(),
-            # memory_not_freed.MemoryNotFreedSmell(),
-            merge_api_parameter_not_explicitly_set.MergeAPIParameterNotExplicitlySetSmell(),
-            # nan_equivalence_comparison_misused.NanEquivalenceComparisonMisusedSmell(),
-            # unnecessary_iteration.UnnecessaryIterationSmell(),
->>>>>>> a750170f
         ]
 
     def rule_check(
