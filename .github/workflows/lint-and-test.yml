--- conflicted
+++ resolved
@@ -45,11 +45,8 @@
       # Run tests with pytest and collect coverage
       - name: Run tests and collect coverage
         run: |
-<<<<<<< HEAD
+
           pytest --cov=. --cov-report xml --cov-report term --cov-config=.coveragerc --ignore=datasets --ignore=webapp/integration_tests
-=======
-          pytest --cov=. --cov-report xml --cov-report term --cov-config=.coveragerc --ignore=datasets
->>>>>>> 10e6a65b
 
 
       # Upload coverage report to Codecov
